<!doctype html>
<html lang="en">
  <head>
    <meta charset="UTF-8" />
    <meta http-equiv="Cache-Control" content="no-cache, no-store, must-revalidate" />
    <meta http-equiv="Pragma" content="no-cache" />
    <meta http-equiv="Expires" content="0" />
    <link rel="icon" type="image/svg+xml" href="logo.png" />
    <meta name="viewport" content="width=device-width, initial-scale=1.0" />
    <title>Lightrag</title>
<<<<<<< HEAD
    <script type="module" crossorigin src="./assets/index-DuxTk-ly.js"></script>
    <link rel="stylesheet" crossorigin href="./assets/index-BEGlBF11.css">
=======
    <script type="module" crossorigin src="./assets/index-C_gXb7W8.js"></script>
    <link rel="stylesheet" crossorigin href="./assets/index-CupYAae0.css">
>>>>>>> 1a50cd24
  </head>
  <body>
    <div id="root"></div>
  </body>
</html><|MERGE_RESOLUTION|>--- conflicted
+++ resolved
@@ -8,13 +8,8 @@
     <link rel="icon" type="image/svg+xml" href="logo.png" />
     <meta name="viewport" content="width=device-width, initial-scale=1.0" />
     <title>Lightrag</title>
-<<<<<<< HEAD
-    <script type="module" crossorigin src="./assets/index-DuxTk-ly.js"></script>
-    <link rel="stylesheet" crossorigin href="./assets/index-BEGlBF11.css">
-=======
-    <script type="module" crossorigin src="./assets/index-C_gXb7W8.js"></script>
-    <link rel="stylesheet" crossorigin href="./assets/index-CupYAae0.css">
->>>>>>> 1a50cd24
+    <script type="module" crossorigin src="./assets/index-BP_n2eUy.js"></script>
+    <link rel="stylesheet" crossorigin href="./assets/index-DnTtpj6a.css">
   </head>
   <body>
     <div id="root"></div>
